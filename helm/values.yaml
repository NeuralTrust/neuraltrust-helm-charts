global:
  postgresql:
    enabled: false
  accessMode: ReadWriteOnce
  classifierModel: "gpt"
  issuer:
    name: "letsencrypt-prod"
    server: "https://acme-v02.api.letsencrypt.org/directory"
  # Network policies
  network:
    controlPlaneCidr: "10.0.0.0/16"
    dataPlanecidr: "10.1.0.0/16"
    clientDataPlaneCidr: ""
    clientVpnCidr: ""
    excludedClientRanges: []
  ingress:
    enabled: true
    controller:
      enabled: true  # Set to false to skip installing the ingress controller
  certManager:
    enabled: true  # Set to false to skip installing cert-manager
  resend:
    apiKey: "${RESEND_API_KEY}"
    alertSender: "${RESEND_ALERT_SENDER}"
    inviteSender: "${RESEND_INVITE_SENDER}"

cert-manager:
  enabled: ${global.certManager.enabled}
  email: victor.garcia@neuraltrust.ai
  issuer:
    dns01:
      enabled: false
    name: "letsencrypt-prod"
    server: "https://acme-v02.api.letsencrypt.org/directory"

clickhouse:
  enabled: true
  backup:
    enabled: true
    gcsBucket: "${GCS_BUCKET}"
    gcsAccessKey: "${GCS_ACCESS_KEY}"
    gcsSecretKey: "${GCS_SECRET_KEY}"
  auth:
    username: "neuraltrust"
  image:
    repository: "clickhouse/clickhouse-server"
    tag: "latest"
    pullPolicy: "Always"
    imagePullSecrets:
      - name: ""

controlPlane:
  enabled: true
  components:
    scheduler:
      enabled: true
      host: "${CONTROL_PLANE_SCHEDULER_URL}"
      image:
        repository: "${CONTROL_PLANE_SCHEDULER_IMAGE_REPOSITORY}"
        tag: "${CONTROL_PLANE_SCHEDULER_IMAGE_TAG}"
        pullPolicy: "${CONTROL_PLANE_SCHEDULER_IMAGE_PULL_POLICY}"
        imagePullSecrets:
          - name: gcr-secret
      env:
        dataPlaneApiUrl: "${DATA_PLANE_API_URL}"
        dataPlaneApiVersion: v1
        dataPlaneJwtSecret: "${DATA_PLANE_JWT_SECRET}"
    api:
      enabled: true
      image:
        repository: "${API_IMAGE_REPOSITORY}"
        tag: "${API_IMAGE_TAG}"
        pullPolicy: "${API_IMAGE_PULL_POLICY}"
        imagePullSecrets:
          - name: gcr-secret
      host: "${CONTROL_PLANE_API_URL}"
      secrets:
        controlPlaneJWTSecret: "${CONTROL_PLANE_JWT_SECRET}"
      resources:
        requests:
          memory: 512Mi
          cpu: 250m
        limits:
          memory: 1Gi
          cpu: 500m
    app:
      enabled: true
      replicaCount: 1
      image:
        repository: "${WEBAPP_IMAGE_REPOSITORY}"
        tag: "${WEBAPP_IMAGE_TAG}"
        pullPolicy: "${WEBAPP_IMAGE_PULL_POLICY}"
        imagePullSecrets:
          - name: gcr-secret
<<<<<<< HEAD
      host: "${CONTROL_PLANE_APP_URL}"
      secondaryHost: "${CONTROL_PLANE_APP_SECONDARY_URL}"
=======
>>>>>>> e45c244b
      config:
        nodeEnv: production
        port: 3000
        controlPlaneApiUrl: "${CONTROL_PLANE_API_URL}"
        dataPlaneApiUrl: "${DATA_PLANE_API_URL}"
        openaiModel: "${OPENAI_MODEL}"
        nodeTlsRejectUnauthorized: "0"
      secrets:
        auth:
          secret: "${AUTH_SECRET}"
        app:
          secretKey: "${APP_SECRET_KEY}"
        oauth:
          clientKey: "${OAUTH_CLIENT_KEY}"
          clientSecret: "${OAUTH_CLIENT_SECRET}"
      resources:
        requests:
          memory: 512Mi
          cpu: 250m
        limits:
          memory: 1Gi
          cpu: 500m
dataPlane:
  enabled: true
  secrets:
    # openaiApiKey: "" # Removed: Handled by install script
    openaiApiKeySecretName: "openai-secrets" # Secret name for OpenAI key
    # googleApiKey: "" # Removed: Handled by install script
    googleApiKeySecretName: "google-secrets" # Secret name for Google key
  components:
    api:
      enabled: true
      image:
        repository: europe-west1-docker.pkg.dev/neuraltrust-app-prod/nt-docker/api
        tag: latest
        pullPolicy: Always
        imagePullSecrets:
          - name: gcr-secret
      host: "${CONTROL_PLANE_API_URL}"
      accessMode: ReadWriteOnce
      huggingfaceToken: "${HUGGINGFACE_TOKEN}"
      storage: 10Gi
      # TrustTest Configuration (.trusttest_config.json)
      trustTestConfig:
        evaluator:
          provider: "google"
          model: "gemini-2.0-flash"
          temperature: 0.2
        question_generator:
          provider: "google"
          model: "gemini-2.0-flash"
          temperature: 0.5
        embeddings:
          provider: "openai"
          model: "text-embedding-3-small"
        topic_summarizer:
          provider: "google"
          model: "gemini-2.0-flash"
          temperature: 0.2
      resources:
        requests:
          cpu: 200m
          memory: 512Mi
        limits:
          cpu: 400m
          memory: 1Gi
    kafka:
      enabled: true
      connect:
        replicas: 1
        imagePullSecrets:
          - name: ""
      broker:
        replicas: 1
        imagePullSecrets:
          - name: ""
    worker:
      enabled: true
      replicas: 1
      image:
        repository: europe-west1-docker.pkg.dev/neuraltrust-app-prod/nt-docker/workers
        tag: latest
        pullPolicy: Always
        imagePullSecrets:
          - name: gcr-secret
      resources:
        requests:
          memory: 4Gi
          cpu: 1000m
        limits:
          memory: 8Gi
          cpu: 2000m

postgresql:
  enabled: ${global.postgresql.enabled}
  image:
    repository: "postgres"
    tag: "15-alpine"
    pullPolicy: "IfNotPresent"
    imagePullSecrets:
      - name: ""
  persistence:
    enabled: true
    size: 10Gi
    storageClass: ""
  resources:
    requests:
      memory: 512Mi
      cpu: 250m
    limits:
      memory: 1Gi
      cpu: 500m
  service:
    type: ClusterIP
    port: 5432<|MERGE_RESOLUTION|>--- conflicted
+++ resolved
@@ -92,11 +92,8 @@
         pullPolicy: "${WEBAPP_IMAGE_PULL_POLICY}"
         imagePullSecrets:
           - name: gcr-secret
-<<<<<<< HEAD
       host: "${CONTROL_PLANE_APP_URL}"
       secondaryHost: "${CONTROL_PLANE_APP_SECONDARY_URL}"
-=======
->>>>>>> e45c244b
       config:
         nodeEnv: production
         port: 3000
